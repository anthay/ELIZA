# What I learned from reading the original ELIZA source code

This is an update to a previous project: [A Simulation in C++ of Joseph Weizenbaum’s 1966 ELIZA](https://github.com/anthay/ELIZA/blob/master/doc/Eliza_part_1.md).

In April 2021 Jeff Shrager located a listing of Joseph Weizenbaum's ELIZA program in the MIT archives. The listing appears to be dated 03/06 and was in a folder labeled "COMPUTER CONVERSATIONS (1965)". Jeff wrote about this on [elizagen.org](https://sites.google.com/view/elizagen-org/the-original-eliza). It is now in the public domain and for the first time anyone who cares to can read the code for the program Weizenbaum describes in his 1966 CACM paper[^1].

I've read it and discovered a few things about how ELIZA works that were not (or not fully) described in the CACM paper. I updated my C++ simulation of Eliza to take account of what I learned. That code is here: [eliza.cpp](https://github.com/anthay/ELIZA/blob/master/src/eliza.cpp)

One piece of information remains missing: the HASH algorithm used. It turns out that ELIZA uses HASH to select certain messages. Without the HASH algorithm a recreation of ELIZA won't make the exact same choices the original would have made. I hope the HASH code is also somewhere in the MIT archives, waiting to be discovered.





## Information not in the CACM paper


### 1. The word "BUT" is a delimiter

In the CACM paper on page 37 Weizenbaum says

> ...the procedure recognizes a comma or a period as a delimiter. Whenever either one is encountered and a keyword has already been found, all subsequent text is deleted from the input message. If no key had yet been found the phrase or sentence to the left of the delimiter (as well as the delimiter itself) is deleted. As a result, only single phrases or sentences are ever transformed.

So ELIZA recognises exactly two characters as delimiters, a period and a comma.

In the example conversation in the CACM paper on the same page there is this exchange

```text
You are not very aggressive but I think you don't want me to notice that.
WHAT MAKES YOU THINK I AM NOT VERY AGGRESSIVE
```

Weizenbaum's description suggests that ELIZA's response should have been

```text
WHAT MAKES YOU THINK I AM NOT VERY AGGRESSIVE BUT YOU THINK I DON'T WANT YOU TO NOTICE THAT
```

Here is the line of code that detects delimiters

```text
    W'R WORD .E. $.$ .OR. WORD .E. $,$ .OR. WORD .E. $BUT$    000660
```

`W'R` is short for `WHENEVER`, which is like `if` in C++. `.E.` means equals, strings are delimited by `$` and the trailing `000660` is the line number.

So contrary to Weizenbaum's description, ELIZA actually recognises three delimiters: a period, a comma and the word BUT.

(In my original implementation I followed the description in the CACM paper and made the assumption that there should have been a comma after the word "aggressive" in the example conversation, which had somehow got lost in publication.)



### 2. How "a certain counting mechanism" works

In the CACM article on page 41 Weizenbaum says

>Consider the following structure:
>
```
    (MEMORY MY
       (0 YOUR 0 = LETS DISCUSS FURTHER WHY YOUR 3)
       (0 YOUR 0 = EARLIER YOU SAID YOUR 3)
        :
```
>The word "MY" (which must be an ordinary keyword as well) has been selected to serve a special function. Whenever it is the highest ranking keyword of a text one of the transformations on the MEMORY list is randomly selected, and a copy of the text is transformed accordingly. This transformation is stored on a first-in-first-out stack for later use. The ordinary processes already described are then carried out. When a text without keywords is encountered later and a certain counting mechanism is in a particular state and the stack in question is not empty, then the transformed text is printed out as the reply. It is, of course, also deleted from the stack of such transformations.
<<<<<<< HEAD
=======

>>>>>>> 2c0fcfe8
>The current version of ELIZA requires that one keyword be associated with MEMORY and that exactly four transformations accompany that word in that context.

No further information is given in the paper about _a certain counting mechanism_ or _a particular state_.

In the MAD-SLIP code the relevant mechanism relates to a variable called LIMIT. Before entering the main program loop LIMIT is given the value 1. It is  incremented each time round the loop, just after reading the user's input text. If after incrementing LIMIT its value is 5 it is returned to 1 and the cycle repeats.

Only when LIMIT has the value 4 is the previously saved memory retrieved.

Here are the relevant parts of the ELIZA source

```text
           LIMIT = 1                                                000120
                                                                    :
          R* * * * * * * * * * BEGIN MAJOR LOOP                     000470
                                                                    :
           LIMIT=LIMIT+1                                            000510
           W'R LIMIT .E. 5, LIMIT=1                                 000520
                                                                    :
          R* * * * * * * * * * END OF MAJOR LOOP                    001110     
ENDTXT     W'R IT .E. 0                                             001120
               W'R LIMIT .E. 4 .AND. LISTMT.(MYLIST) .NE. 0         001130
                 OUT=POPTOP.(MYLIST)                                001140
                 TXTPRT.(OUT,0)                                     001150
                 IRALST.(OUT)                                       001160
                 T'O START                                          001170
                O'E                                                 001180
                 ES=BOT.(TOP.(KEY(32)))                             001190
                 T'O TRY                                            001200
               E'L                                                  001210
              OR W'R KEYWORD .E. MEMORY                             001220
               I=HASH.(BOT.(INPUT),2)+1                             001230
               NEWBOT.(REGEL.(MYTRAN(I),INPUT,LIST.(MINE)),MYLIST)  001240
               SEQLL.(IT,FR)                                        001250
               T'O MATCH                                            001260
              O'E                                                   001270
               SEQLL.(IT,FR)                                        001280
          R* * * * * * * * * * MATCHING ROUTINE                     001290

```



In the above quoted text from the CACM paper Weizenbaum says that a rule from the MEMORY list is “randomly selected.” But from the above code on line 001230 we can see that in fact the selection is not random but based on a hash function of the user’s input text, `I=HASH.(BOT.(INPUT),2)+1`. _Therefore, conversations with Eliza do not in fact have a random element and are reproducible._

We do not yet have the implementation of the HASH function.



### 3. There are 'hard-coded' responses in the code

When Eliza detects that the script is not well-formed it will display one of four hard-coded messages.


```text
                   R* * * * * * * * * * SCRIPT ERROR EXIT           001980
    NOMATCH(1)      PRINT COMMENT $PLEASE CONTINUE $                002200
                    T'O START                                       002210
    NOMATCH(2)      PRINT COMMENT $HMMM $                           002220
                    T'O START                                       002230
    NOMATCH(3)      PRINT COMMENT $GO ON , PLEASE $                 002240
                    T'O START                                       002250
    NOMATCH(4)      PRINT COMMENT $I SEE $                          002260
                    T'O START                                       002270
```

There are two places in the code where these `NOMATCH` labels are jumped to via `T'O NOMATCH(LIMIT)`. (`T'O` is an abreviation of `TRANSFER TO`.)

Under normal circumstances, if no keyword is found in the user's input and no memory is available, or it's not time for the recall of a memory, ELIZA selects one of the messages from the `NONE` list in the script. But there are circumstances where a keyword has been identified, but the patterns associated with that keyword do not match the user's input. This probably shouldn't happen if the script is correctly designed. If it does happen one of these hard-coded messages is displayed. Which one is displayed depends on the value of the variable `LIMIT` at the time of the error.

Rather than display a message such as "script error", Weizenbaum chooses to hide the problem from the user. Although, I'm sure he would have recognised a _HMMM_ for what it really meant.



## Notes


### 1. Reading the original source code

Weizenbaum says ELIZA is written in a language called MAD-SLIP for the IBM 7094.[^2] MAD is a language designed in 1959 and called The Michigan Algorithm Decoder. In the early 1960s Weizenbaum developed a system for managing linked lists, which he called Symetric List Processor, or SLIP. ELIZA makes heavy use of this system.

Photographs of the ELIZA source code listing and reference material about MAD and SLIP can be found on the [elizagen.org](https://sites.google.com/view/elizagen-org/the-original-eliza) website.

My transcript of the CC0 public domain ELIZA source code: [ELIZA_transcription.txt](https://github.com/anthay/ELIZA/blob/master/doc/ELIZA_transcription.txt).

My annotated transcript of the code: [ELIZA\_transcription\_annotated.txt](https://github.com/anthay/ELIZA/blob/master/doc/ELIZA_transcription_annotated.txt).

My updated, CC0 public domain C++ implementation of ELIZA: [eliza.cpp](https://github.com/anthay/ELIZA/blob/master/src/eliza.cpp).

Here is a very quick intro to MAD-SLIP...


#### Abbreviations used in the code

    .E.             equal
    .NE.            not equal
    .L.             less than
    .LE.            less than or equal to
    .G.             greater than
    .GE.            greater than or equal to

    W'R             WHENEVER                (if)
    OR W'R          OR WHENEVER             (else if)
    O'E             OTHERWISE               (else)
    E'L             END OF CONDITIONAL      (endif)

    T'O             TRANSFER TO             (goto)

    T'H <label>     THROUGH <label>         (loop until <label>)
    F'N <val>       FUNCTION RETURN <val>   (return <val>)
    E'N             END OF FUNCTION


#### MAD arrays

MAD arrays are declared with a `DIMENSION` statement. `DIMENSION D(N)` allocates `N + 1` contiguous machine-words of core memory, which are accessed using `D(0) .. D(N)` (where `D` is the array name).


#### Character strings

Weizenbaum developed ELIZA on an IBM 7094, which has a 36-bit word size. Characters on this machine were encoded into 6 bits, so each machine word could contain up to 6 characters. In SLIP a string is recorded in one or more SLIP cells. If a string contained more than 6 characters it would be continued into the following SLIP cell. Each cell, except the last, has its sign bit set to indicate the string is continued. (I don't understand how the sign bit doesn't interfere with the first character in the cell.)





### 2. This listing is not the final version of ELIZA

In the annotated ELIZA source I've noted things that do not correspond to the description in the CACM paper. 

For example, the _keystack_ Weizenbaum describes on page 39 is not implemented. Instead, only the highest ranking keyword is retained. There is consequently no support for the NEWKEY mechanism.

Another difference: on page 42 of the CACM paper

>Editing of an ELIZA script is achieved via appeal to a contextual editing program (ED) which is part of the MAC library. This program is called whenever the input text to ELIZA consists of the single word "EDIT". ELIZA then puts itself in a so-called dormant state and presents the then stored script for editing.

There is no code to implement this "EDIT" functionality. Instead ELIZA recognises user input `+` to invoke a CHANGE function, and `*` to add a new transformation rule.

Presumably, Weizenbaum continued to work on ELIZA after this listing was printed. In his book Computer Power and Human Reason, Weizenbaum says he worked on ELIZA from 1964 to 1966.



### 3. Quirks

In the annotated transcription I've noted a few quirks. For example, it seems to me that keywords must differ in the first six characters. If two or more keywords have the same first six characters only one of the rules will be used.

Please note that I am no MAD-SLIP expert. My knowledge is limited to trying to puzzle out how this one program, ELIZA, works. I've almost certainly misunderstood things and would be very happy to be corrected.



### 4. My ELIZA

I've changed my implementation to reflect the new information described above. In my previous version, `eliza()` was a standalone function. It is now a member function of a class called `eliza`, but is very little changed. `eliza` is now a class, mainly just because of the `LIMIT` state.

```text
**********************************************************************
** Visual Studio 2019 Developer Command Prompt v16.11.10
** Copyright (c) 2021 Microsoft Corporation
**********************************************************************
[vcvarsall.bat] Environment initialized for: 'x64'

C:\Program Files (x86)\Microsoft Visual Studio\2019\Community>cd \Eliza

C:\Eliza>cl /EHsc /W4 eliza.cpp
Microsoft (R) C/C++ Optimizing Compiler Version 19.29.30140 for x64
Copyright (C) Microsoft Corporation.  All rights reserved.

eliza.cpp
Microsoft (R) Incremental Linker Version 14.29.30140.0
Copyright (C) Microsoft Corporation.  All rights reserved.

/out:eliza.exe
eliza.obj

C:\>eliza
-----------------------------------------------------------------
      ELIZA -- A Computer Program for the Study of Natural
         Language Communication Between Man and Machine
            DOCTOR script (c) Joseph Weizenbaum, 1966
This implementation by Anthony Hay, 2022  (CC0 1.0) Public Domain
-----------------------------------------------------------------
ELIZA /help for usage.
Using Weizenbaum's 1966 DOCTOR script.
Enter a blank line to quit.


HOW DO YOU DO. PLEASE TELL ME YOUR PROBLEM

Mother I tried please believe me
YOU SAY MOTHER YOU TRIED PLEASE BELIEVE YOU

I'm doing the best that I can.
IS IT BECAUSE YOU ARE DOING THE BEST THAT YOU CAN THAT YOU CAME TO ME

I'm ashamed of the things I've been put through
HOW LONG HAVE YOU BEEN ASHAMED OF THE THINGS I'VE BEEN PUT THROUGH

I'm ashamed of the person I am.
DO YOU BELIEVE IT NORMAL TO BE ASHAMED OF THE PERSON YOU ARE

Isolation, isolation, isolation.
I AM NOT SURE I UNDERSTAND YOU FULLY

But if you could just see the beauty
DO YOU THINK ITS LIKELY THAT I COULD JUST SEE THE BEAUTY

These things I could never describe
CAN YOU ELABORATE ON THAT

These pleasures a wayward distraction
PLEASE GO ON

This is my one lucky prize.
YOUR ONE LUCKY PRIZE



C:\Eliza>
```

Anthony Hay, March 2022, Devon.




[^1]: ELIZA: A computer program for the study of natural language communication between man and machine. Communications of the ACM, 9, 36-45. Currently available here: <https://web.stanford.edu/class/linguist238/p36-weizenabaum.pdf>

[^2]: Ibid. page 36<|MERGE_RESOLUTION|>--- conflicted
+++ resolved
@@ -63,10 +63,6 @@
         :
 ```
 >The word "MY" (which must be an ordinary keyword as well) has been selected to serve a special function. Whenever it is the highest ranking keyword of a text one of the transformations on the MEMORY list is randomly selected, and a copy of the text is transformed accordingly. This transformation is stored on a first-in-first-out stack for later use. The ordinary processes already described are then carried out. When a text without keywords is encountered later and a certain counting mechanism is in a particular state and the stack in question is not empty, then the transformed text is printed out as the reply. It is, of course, also deleted from the stack of such transformations.
-<<<<<<< HEAD
-=======
-
->>>>>>> 2c0fcfe8
 >The current version of ELIZA requires that one keyword be associated with MEMORY and that exactly four transformations accompany that word in that context.
 
 No further information is given in the paper about _a certain counting mechanism_ or _a particular state_.
